--- conflicted
+++ resolved
@@ -18,6 +18,7 @@
   - pytest>=7.4.3
   - psycopg2==2.9.3 # Needed for Linux environments
   - validators==0.22.0  # Try remove in future
+  - selenium==4.16.0
   - sqlalchemy==1.4.49 # To migrate to sqlalchemy 2 some db connection code needs to change
   - geoalchemy2>=0.14.2
   - plotly==5.18.0
@@ -29,11 +30,8 @@
   - redis-py==5.0.1
   - botocore>=1.33.10 # Minimum version that is compatible with python >= 3.10 is botocore>=1.13.0
   - pip:
-<<<<<<< HEAD
     - flask_swagger_ui==4.11.1
-=======
     - selenium==4.16.0
->>>>>>> 8422b675
     - geovoronoi==0.4.0
     - geoapis==0.3.2
     - celery==5.2.7
