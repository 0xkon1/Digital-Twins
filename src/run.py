# -*- coding: utf-8 -*-
"""
Created on Mon Sep 13 15:21:34 2021

@author: pkh35
"""
import json
import pathlib
<<<<<<< HEAD

from digitaltwin import setup_environment, insert_api_to_table
=======
import insert_api_to_table
from dotenv import load_dotenv
import os
>>>>>>> 2711125a

load_dotenv()
Stats_NZ_KEY = os.getenv('KEY')


def input_data(file):
    """Read json instruction file to store record i.e. api details to the database."""
    # load in the instructions to add building outlines api from LINZ
    file_path = pathlib.Path().cwd() / pathlib.Path(file)
    with open(file_path, 'r') as file_pointer:
        instructions = json.load(file_pointer)
    instruction_node = instructions['instructions']
    source = instruction_node['source_name']
    region = instruction_node['region_name']
    geometry_column = instruction_node['geometry_col_name']
    url = instruction_node['url']
    api = instruction_node['api']
    data_provider = instruction_node['data_provider']
    layer = instruction_node['layer']
    record = {
        "source": source,
        "api": api,
        "url": url,
        "region": region,
        "layer": layer,
        "data_provider": data_provider,
        "geometry_column": geometry_column
    }
    return record


if __name__ == "__main__":
    record = input_data("instructions_linz.json")

    # call the function to insert record in apilinks table
    insert_api_to_table.insert_records(record['data_provider'],
                                       record['source'],
                                       record['api'], record['region'],
                                       record['geometry_column'],
                                       record['url'],
                                       record['layer'], Stats_NZ_KEY)<|MERGE_RESOLUTION|>--- conflicted
+++ resolved
@@ -5,15 +5,12 @@
 @author: pkh35
 """
 import json
+import os
 import pathlib
-<<<<<<< HEAD
 
-from digitaltwin import setup_environment, insert_api_to_table
-=======
-import insert_api_to_table
 from dotenv import load_dotenv
-import os
->>>>>>> 2711125a
+
+from digitaltwin import insert_api_to_table
 
 load_dotenv()
 Stats_NZ_KEY = os.getenv('KEY')
