--- conflicted
+++ resolved
@@ -143,19 +143,9 @@
 def model_output_from_db_by_id(model_id: int) -> pathlib.Path:
     # Get the database engine for establishing a connection
     engine = setup_environment.get_database()
-<<<<<<< HEAD
     # Execute a query to get the model output record based on the 'flood_model_id' column
     query = text("SELECT * FROM bg_flood_model_output WHERE unique_id=:flood_model_id").bindparams(
         flood_model_id=model_id)
-=======
-    # Execute a query to get the latest model output record based on the 'created_at' column
-    query = f"""
-    SELECT *
-    FROM {BGFloodModelOutput.__tablename__}
-    ORDER BY created_at DESC
-    LIMIT 1;
-    """
->>>>>>> be683737
     row = engine.execute(query).fetchone()
     # Extract the file path from the retrieved record
     latest_output_path = pathlib.Path(row["file_path"])
