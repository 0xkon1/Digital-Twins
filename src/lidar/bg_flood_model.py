# -*- coding: utf-8 -*-
"""
Created on Fri Jan 14 14:05:35 2022

@author: pkh35
"""

import pathlib
import sys
import json
import xarray as xr
from datetime import datetime
import subprocess
import os
from sqlalchemy.ext.declarative import declarative_base
from sqlalchemy import Column, Integer, String
from geoalchemy2 import Geometry
from sqlalchemy.orm import sessionmaker
import geopandas as gpd
from sqlalchemy import DateTime
from src.digitaltwin import setup_environment
from src.lidar import dem_metadata_in_db

Base = declarative_base()


def bg_model_inputs(
    bg_path,
    dem_path,
    catchment_boundary,
    resolution,
    endtime,
    outputtimestep,
    mask=15,
    gpudevice=0,
    smallnc=0,
):
    """Set parameters to run the flood model.
    mask is used for visualising all the values larger than 15.
    If we are using the gpu then set to 0 (if no gpu type -1).
    smallnc = 0 means Level of refinement to apply to resolution based on the
    adaptive resolution trigger
    """
    now = datetime.now()
    dt_string = now.strftime("%d_%m_%Y_%H_%M_%S")
    with xr.open_dataset(dem_path) as file_nc:
        max_temp_xr = file_nc
    keys = max_temp_xr.data_vars.keys()
    elev_var = list(keys)[0]
    river = "RiverDis.txt"
    extents = "1575386.285,1575387.285,5197749.557,5197750.557"
    outfile = rf"\\file\Research\FloodRiskResearch\DigitalTwin\model_output\output_{dt_string}.nc"
    file = bg_model_path(bg_path)
    try:
        with open(rf"{file}\BG_param.txt", "w+") as file:
            file.write(f"topo = {dem_path}?{elev_var};\n")
            file.write(
                f"gpudevice = {gpudevice};\nmask = {mask};\ndx = {resolution};\n"
            )
            file.write(f"smallnc = {smallnc};\n")
            file.write(f"outputtimestep = {outputtimestep};\nendtime = {endtime};\n")
            file.write(f"river = {river},{extents};\noutfile = {outfile};")
    except Exception as error:
        print(error, type(error))
        sys.exit()
    model_ouput_to_db(outfile, catchment_boundary)
    river_discharge_info(bg_path)


def bg_model_path(file):
    """Check if the flood_model path exists."""
    file = pathlib.Path(file)
    if file.exists():
        return file
    else:
        print("directory doesn't exist")
        sys.exit()


def model_ouput_to_db(outfile, catchment_boundary):
    """Store metadata of model ouput in database."""
    engine = setup_environment.get_database()
    BGDEM.__table__.create(bind=engine, checkfirst=True)
    filepath = outfile
    filename = os.path.basename(filepath)
    geometry = str(catchment_boundary["geometry"][0])
    flood_dem = BGDEM(filepath=filepath, Filename=filename, geometry=geometry)
    Session = sessionmaker(bind=engine)
    session = Session()
    session.add(flood_dem)
    session.commit()


def river_discharge_info(file):
    """Get the river discharge info. from design hydrographs."""
    with open(rf"{file}\RiverDis.txt") as file:
        print(file.read())


class BGDEM(Base):
    """Create lidar table in the database."""
<<<<<<< HEAD

    __tablename__ = "model_ouput"
=======
    __tablename__ = 'model_ouput'
>>>>>>> 43712eb7
    unique_id = Column(Integer, primary_key=True, autoincrement=True)
    filepath = Column(String)
    Filename = Column(String)
    access_date = Column(DateTime, default=datetime.now())
    geometry = Column(Geometry("POLYGON"))


def run_model(
    bg_path,
    instructions,
    catchment_boundary,
    resolution,
    endtime,
    outputtimestep,
    engine,
):
    """Call the functions."""
    dem_path = dem_metadata_in_db.get_dem_path(instructions, engine)
    bg_model_inputs(
        bg_path, dem_path, catchment_boundary, resolution, endtime, outputtimestep
    )
    os.chdir(rf"{bg_path}")
    subprocess.call([rf"{bg_path}\BG_Flood_Cleanup.exe"])


def main():
    engine = setup_environment.get_database()
<<<<<<< HEAD
    instruction_file = r"P:\GRI_codes\DigitalTwin2\src\file.json"
    with open(instruction_file, "r") as file_pointer:
        instructions = json.load(file_pointer)
    catchment_boundary = gpd.read_file(
        instructions["instructions"]["data_paths"]["catchment_boundary"]
    )
    bg_path = r"P:\BG-Flood_Win10_v0.6-a"
=======
    bg_path = r'P:\DT\BG-Flood\BG-Flood_Win10_v0.6-a'
    instruction_file = "src/lidar/file.json"
    with open(instruction_file, 'r') as file_pointer:
        instructions = json.load(file_pointer)
    cache_path = pathlib.Path(instructions['instructions']['data_paths']['local_cache'])
    catchment_boundary_path = cache_path / instructions['instructions']['data_paths']['subfolder'] / \
                              instructions['instructions']['data_paths']['catchment_boundary']
    catchment_boundary = gpd.read_file(catchment_boundary_path)
    resolution = instructions['instructions']['output']['grid_params']['resolution']
>>>>>>> 43712eb7
    # Saving the outputs after each 100 seconds
    outputtimestep = 100.0
    # Saving the outputs till 14400 seconds (or the output after 14400 seconds
    # is the last one)
    endtime = 900.0
<<<<<<< HEAD
    resolution = instructions["instructions"]["output"]["grid_params"]["resolution"]
    run_model(
        bg_path=bg_path,
        instructions=instructions,
        catchment_boundary=catchment_boundary,
        resolution=resolution,
        endtime=endtime,
        outputtimestep=outputtimestep,
        engine=engine,
    )


if __name__ == "__main__":
    main()
=======
    run_model(bg_path, instructions, catchment_boundary, resolution, endtime, outputtimestep)
>>>>>>> 43712eb7
<|MERGE_RESOLUTION|>--- conflicted
+++ resolved
@@ -99,12 +99,8 @@
 
 class BGDEM(Base):
     """Create lidar table in the database."""
-<<<<<<< HEAD
 
     __tablename__ = "model_ouput"
-=======
-    __tablename__ = 'model_ouput'
->>>>>>> 43712eb7
     unique_id = Column(Integer, primary_key=True, autoincrement=True)
     filepath = Column(String)
     Filename = Column(String)
@@ -132,31 +128,23 @@
 
 def main():
     engine = setup_environment.get_database()
-<<<<<<< HEAD
-    instruction_file = r"P:\GRI_codes\DigitalTwin2\src\file.json"
+    bg_path = r"P:\DT\BG-Flood\BG-Flood_Win10_v0.6-a"
+    instruction_file = "src/lidar/file.json"
     with open(instruction_file, "r") as file_pointer:
         instructions = json.load(file_pointer)
-    catchment_boundary = gpd.read_file(
-        instructions["instructions"]["data_paths"]["catchment_boundary"]
+    cache_path = pathlib.Path(instructions["instructions"]["data_paths"]["local_cache"])
+    catchment_boundary_path = (
+        cache_path
+        / instructions["instructions"]["data_paths"]["subfolder"]
+        / instructions["instructions"]["data_paths"]["catchment_boundary"]
     )
-    bg_path = r"P:\BG-Flood_Win10_v0.6-a"
-=======
-    bg_path = r'P:\DT\BG-Flood\BG-Flood_Win10_v0.6-a'
-    instruction_file = "src/lidar/file.json"
-    with open(instruction_file, 'r') as file_pointer:
-        instructions = json.load(file_pointer)
-    cache_path = pathlib.Path(instructions['instructions']['data_paths']['local_cache'])
-    catchment_boundary_path = cache_path / instructions['instructions']['data_paths']['subfolder'] / \
-                              instructions['instructions']['data_paths']['catchment_boundary']
     catchment_boundary = gpd.read_file(catchment_boundary_path)
-    resolution = instructions['instructions']['output']['grid_params']['resolution']
->>>>>>> 43712eb7
+    resolution = instructions["instructions"]["output"]["grid_params"]["resolution"]
     # Saving the outputs after each 100 seconds
     outputtimestep = 100.0
     # Saving the outputs till 14400 seconds (or the output after 14400 seconds
     # is the last one)
     endtime = 900.0
-<<<<<<< HEAD
     resolution = instructions["instructions"]["output"]["grid_params"]["resolution"]
     run_model(
         bg_path=bg_path,
@@ -170,7 +158,4 @@
 
 
 if __name__ == "__main__":
-    main()
-=======
-    run_model(bg_path, instructions, catchment_boundary, resolution, endtime, outputtimestep)
->>>>>>> 43712eb7
+    main()