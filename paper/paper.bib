--- conflicted
+++ resolved
@@ -15,7 +15,9 @@
     url = {https://bipnz.org.nz/wp-content/uploads/2022/05/2022-Final-Paper-Towards-National-Digital-Twin-for-Flood-Resilience-in-New-Zealand-final-version.pdf},
     urldate = {5 March 2024},
 }
-<<<<<<< HEAD
+
+@unpublished{bg-flood,
+}
 
 @Article{ijerph18083952,
     author = {Mason, Kylie and Lindberg, Kirstin and Haenfling, Carolin and Schori, Allan and Marsters, Helene and Read, Deborah and Borman, Barry},
@@ -69,7 +71,4 @@
   year = {2022},
   doi = {10.1038/s41467-022-30725-6},
   url = {https://doi.org/10.1038/s41467-022-30725-6},
-=======
-@unpublished{bg-flood,
->>>>>>> df5c7ad7
 }